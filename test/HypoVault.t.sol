--- conflicted
+++ resolved
@@ -158,15 +158,11 @@
     function setUp() public {
         accountant = new VaultAccountantMock();
         token = new ERC20S("Test Token", "TEST", 18);
-<<<<<<< HEAD
-        vaultFactory = new HypoVaultFactory();
-=======
 
         address implementation = address(new HypoVault());
 
         vaultFactory = new HypoVaultFactory(implementation);
 
->>>>>>> f74d31f2
         vault = HypoVault(
             payable(
                 vaultFactory.createVault(
@@ -175,12 +171,8 @@
                     IVaultAccountant(address(accountant)),
                     100, // 1% performance fee
                     "TEST",
-<<<<<<< HEAD
-                    "Test Token"
-=======
                     "Test Token",
                     keccak256("test-vault-salt")
->>>>>>> f74d31f2
                 )
             )
         );
@@ -4098,505 +4090,6 @@
         assertEq(newAmount, originalAmount);
         assertEq(newBasis, originalBasis);
         assertFalse(shouldRedeposit);
-    }
-
-    function test_complete_manager_integration_flow() public {
-        console2.log("=== Step 1: Deploy HypoVault with dummy manager ===");
-
-        address VaultOwner = address(0x1111);
-        address InitialManagerOwner = address(0x3333);
-        address Curator = address(0x4444);
-        address BalancerVault = address(0x7777); // Required by ManagerWithMerkleVerification
-
-        // Deploy HypoVault with dummy manager
-        vm.prank(VaultOwner);
-        HypoVault testVault = new HypoVault(
-            address(token),
-            VaultOwner,
-            IVaultAccountant(address(accountant)),
-            100, // 1% performance fee
-            "TEST_INTEGRATION",
-            "Test Integration Token"
-        );
-
-        // Alice already has tokens from setUp(), but needs to approve the new vault
-        vm.prank(Alice);
-        token.approve(address(testVault), type(uint256).max);
-
-        // Also approve for any other users you'll use in this test
-        vm.prank(Bob);
-        token.approve(address(testVault), type(uint256).max);
-
-        assertEq(testVault.manager(), VaultOwner);
-        assertEq(testVault.owner(), VaultOwner);
-
-        console2.log("=== Step 2: Deploy HypoVaultManagerWithMerkleVerification ===");
-
-        // Deploy the real manager (msg.sender becomes owner automatically)
-        HypoVaultManagerWithMerkleVerification vaultManager = new HypoVaultManagerWithMerkleVerification(
-                InitialManagerOwner, // owner
-                address(testVault), // hypovault
-                BalancerVault // balancerVault
-            );
-
-        assertEq(address(vaultManager.vault()), address(testVault));
-        assertEq(vaultManager.owner(), InitialManagerOwner);
-
-        console2.log("=== Step 3: Set vault manager as the actual manager ===");
-
-        vm.prank(VaultOwner);
-        testVault.setManager(address(vaultManager));
-        assertEq(testVault.manager(), address(vaultManager));
-
-        console2.log("=== Step 4: Set up Merkle root for curator ===");
-
-        // Create a mock target for testing manage calls
-        MockTarget manageTarget = new MockTarget();
-
-        // Create merkle tree with allowed targets and function calls
-        bytes memory targetCalldata = abi.encodeWithSignature("simpleFunction(uint256)", 12345);
-        NoopDecoder decoder = new NoopDecoder();
-        // Call the decoder to get the exact same output
-        (bool success, bytes memory returnData) = address(decoder).staticcall(targetCalldata);
-        bytes memory packedArgumentAddresses = abi.decode(returnData, (bytes));
-        uint256 valueToSend = 0.5 ether;
-        bool valueNonZero = valueToSend > 0; // This should be true
-        bytes32 leaf = keccak256(
-            abi.encodePacked(
-                address(decoder),
-                address(manageTarget),
-                valueNonZero, // valueNonZero (we send 0.5 ether later on)
-                bytes4(targetCalldata), // selector for simpleFunction
-                packedArgumentAddresses // packedArgumentAddresses (should be empty - the decoder always returns empty)
-            )
-        );
-        bytes32 merkleRoot = leaf;
-
-        // Set the manage root for the curator - manager may call manageTarget with targetCalldata
-        vm.prank(InitialManagerOwner);
-        vaultManager.setManageRoot(Curator, merkleRoot);
-        assertEq(vaultManager.manageRoot(Curator), merkleRoot);
-
-        console2.log("=== Step 5: Set up AccessManager and grant curator permissions ===");
-
-        // Deploy AccessManager
-        vm.prank(InitialManagerOwner);
-        AccessManager accessManager = new AccessManager(InitialManagerOwner);
-
-        // Set AccessManager as authority
-        vm.prank(InitialManagerOwner);
-        vaultManager.setAuthority(Authority(address(accessManager)));
-        assertEq(address(vaultManager.authority()), address(accessManager));
-
-        // Grant curator role
-        uint64 CURATOR_ROLE = 1;
-        vm.prank(InitialManagerOwner);
-        accessManager.grantRole(CURATOR_ROLE, Curator, 0); // 0 = no delay
-
-        // Set permissions for curator role to call manager functions
-        bytes4[] memory selectors = new bytes4[](4);
-        selectors[0] = HypoVaultManagerWithMerkleVerification.fulfillDeposits.selector;
-        selectors[1] = HypoVaultManagerWithMerkleVerification.fulfillWithdrawals.selector;
-        selectors[2] = HypoVaultManagerWithMerkleVerification.cancelDeposit.selector;
-        selectors[3] = bytes4(
-            keccak256(
-                "manageVaultWithMerkleVerification(bytes32[][],address[],address[],bytes[],uint256[])"
-            )
-        );
-
-        vm.prank(InitialManagerOwner);
-        accessManager.setTargetFunctionRole(address(vaultManager), selectors, CURATOR_ROLE);
-
-        // Verify access manager setup
-        (bool canCall, ) = accessManager.canCall(
-            Curator,
-            address(vaultManager),
-            HypoVaultManagerWithMerkleVerification.fulfillDeposits.selector
-        );
-        assertTrue(canCall);
-
-        console2.log("=== Step 6: Test curator can fulfill deposits ===");
-
-        // Alice requests a deposit
-        vm.prank(Alice);
-        testVault.requestDeposit(100 ether);
-
-        assertEq(token.balanceOf(address(testVault)), 100 ether);
-        assertEq(testVault.queuedDeposit(Alice, 0), 100 ether);
-
-        // Curator fulfills deposits via the manager
-        accountant.setExpectedVault(address(testVault));
-        accountant.setNav(100 ether);
-
-        vm.prank(Curator);
-        vaultManager.fulfillDeposits(100 ether, "");
-
-        // Check deposit was fulfilled
-        assertEq(testVault.depositEpoch(), 1);
-        (uint128 assetsDeposited, , uint128 assetsFulfilled) = testVault.depositEpochState(0);
-        assertEq(assetsDeposited, 100 ether);
-        assertEq(assetsFulfilled, 100 ether);
-
-        console2.log("=== Step 7: Execute deposit and test withdrawals ===");
-
-        testVault.executeDeposit(Alice, 0);
-        uint256 aliceShares = testVault.balanceOf(Alice);
-        assertGt(aliceShares, 0);
-
-        // Alice requests withdrawal
-        vm.prank(Alice);
-        testVault.requestWithdrawal(uint128(aliceShares / 2));
-
-        // Curator fulfills withdrawals
-        vm.prank(Curator);
-        vaultManager.fulfillWithdrawals(aliceShares / 2, 50 ether, "");
-
-        // Execute withdrawal
-        uint256 aliceBalanceBefore = token.balanceOf(Alice);
-        testVault.executeWithdrawal(Alice, 0);
-        assertGt(token.balanceOf(Alice), aliceBalanceBefore);
-
-        console2.log("=== Step 8: Test arbitrary manage calls with Merkle verification ===");
-        vm.deal(address(testVault), 1 ether); // Fund vault for the call
-
-        // Prepare arrays for the new function signature
-        bytes32[][] memory manageProofs = new bytes32[][](1);
-        manageProofs[0] = new bytes32[](0); // Empty proof for single-leaf tree
-
-        address[] memory decodersAndSanitizers = new address[](1);
-        decodersAndSanitizers[0] = address(decoder);
-
-        address[] memory targets = new address[](1);
-        targets[0] = address(manageTarget);
-
-        bytes[] memory targetDatas = new bytes[](1);
-        targetDatas[0] = targetCalldata;
-
-        uint256[] memory values = new uint256[](1);
-        values[0] = 0.5 ether;
-
-        uint256 vaultEthBefore = address(testVault).balance;
-        vm.prank(Curator);
-        vaultManager.manageVaultWithMerkleVerification(
-            manageProofs,
-            decodersAndSanitizers,
-            targets,
-            targetDatas,
-            values
-        );
-
-        // Verify the target was called correctly
-        assertTrue(manageTarget.wasCalled());
-        assertEq(manageTarget.value(), 12345);
-        assertEq(manageTarget.lastCaller(), address(testVault));
-        assertEq(manageTarget.lastValue(), 0.5 ether);
-        assertEq(address(testVault).balance, vaultEthBefore - 0.5 ether, "Vault ETH debited");
-
-        console2.log("=== Step 9: Test unauthorized access fails ===");
-        // Try to call without proper authorization
-        vm.prank(Bob);
-        vm.expectRevert();
-        vaultManager.fulfillDeposits(0, "");
-
-        // Try to call manage without authorization (should revert via authority)
-        vm.prank(Bob);
-        vm.expectRevert();
-        vaultManager.manageVaultWithMerkleVerification(
-            manageProofs,
-            decodersAndSanitizers,
-            targets,
-            targetDatas,
-            values
-        );
-
-        // Try to call from permissioned account, but with invalid merkle proof
-        bytes32[][] memory invalidProofs = new bytes32[][](1);
-        invalidProofs[0] = new bytes32[](1);
-        invalidProofs[0][0] = bytes32(uint256(0x1234));
-
-        vm.prank(Curator);
-        vm.expectRevert();
-        vaultManager.manageVaultWithMerkleVerification(
-            invalidProofs, // swap in bad proof
-            decodersAndSanitizers, // reuse from above
-            targets, // reuse from above
-            targetDatas, // reuse from above
-            values // reuse from above
-        );
-
-        console2.log("=== Integration test completed successfully! ===");
-    }
-
-    // function test_complete_manager_with_panoptic_collateral_integration_flow() public {
-    //     uint256 forkId = vm.createSelectFork("https://eth-sepolia.g.alchemy.com/v2/VN5K96b647acOyIXfX45zBdO53Dx7ZKm");
-
-    //     address VaultOwner = address(0x51Bb423d38C6D347206234C160C28384A17cBe8e);
-    //     address InitialManagerOwner = address(0x1804c8AB1F12E6bbf3894d4083f33e07309d1f38);
-    //     address Curator = address(0x7643c4F21661691fb851AfedaF627695672C9fac);
-    //     address PanopticVaultAccountantOwner = 0x7643c4F21661691fb851AfedaF627695672C9fac;
-    //     address BalancerVault = address(0x7777); // Required by ManagerWithMerkleVerification
-    //     PanopticVaultAccountant realPanopticVaultAccountant = PanopticVaultAccountant(address(0x09CdD3f95BfB6879065ce18d1d95A6db07b987D7));
-    //     HypoVault FTXHypoVault = HypoVault(payable(0x9f64DAB456351BF1488F7A02190BB532979721A7));
-
-    //     HypoVaultManagerWithMerkleVerification vaultManager = new HypoVaultManagerWithMerkleVerification(
-    //             InitialManagerOwner,
-    //             address(FTXHypoVault),
-    //             BalancerVault
-    //         );
-
-    //     console2.log("=== Step 3: Set vault manager as the actual manager ===");
-
-    //     vm.startPrank(VaultOwner);
-    //     console2.log("FTXHypoVault.manager() before", FTXHypoVault.manager());
-    //     FTXHypoVault.setManager(address(vaultManager));
-    //     assertEq(FTXHypoVault.manager(), address(vaultManager));
-    //     vm.stopPrank();
-
-    //     console2.log("=== Step 4: Set up Merkle root for curator ===");
-
-    //     // set root with root from PanopticPLPleaves.json
-    //     bytes32 plpDepositManageRoot = 0x9966a2cae2ebd152f6d786cb4bebb65625f23a7abe4ce11d7ad9de2628febaf3;
-    //     vm.prank(InitialManagerOwner);
-    //     vaultManager.setManageRoot(Curator, plpDepositManageRoot);
-    //     assertEq(vaultManager.manageRoot(Curator), plpDepositManageRoot);
-
-    //     console2.log("=== Step 5: Set up AccessManager and grant curator permissions ===");
-
-    //     // Deploy AccessManager
-    //     vm.prank(InitialManagerOwner);
-    //     // TODO: use solmat RolesAuthority.sol instead
-    //     AccessManager accessManager = new AccessManager(InitialManagerOwner);
-
-    //     // Set AccessManager as authority
-    //     vm.prank(InitialManagerOwner);
-    //     vaultManager.setAuthority(Authority(address(accessManager)));
-    //     assertEq(address(vaultManager.authority()), address(accessManager));
-
-    //     // Grant role w/ ability to call hypovault manager functions
-    //     uint8 STRATEGIST_ROLE = 7;
-    //     vm.prank(InitialManagerOwner);
-    //     accessManager.grantRole(STRATEGIST_ROLE, Curator, 0); // 0 = no delay
-
-    //     // Set permissions for curator role to call
-    //     bytes4[] memory selectors = new bytes4[](4);
-    //     selectors[0] = HypoVaultManagerWithMerkleVerification.fulfillDeposits.selector;
-    //     selectors[1] = HypoVaultManagerWithMerkleVerification.fulfillWithdrawals.selector;
-    //     selectors[2] = HypoVaultManagerWithMerkleVerification.cancelDeposit.selector;
-    //     selectors[3] = bytes4(
-    //         keccak256(
-    //             "manageVaultWithMerkleVerification(bytes32[][],address[],address[],bytes[],uint256[])"
-    //         )
-    //     );
-
-    //     vm.prank(InitialManagerOwner);
-    //     accessManager.setTargetFunctionRole(address(vaultManager), selectors, STRATEGIST_ROLE);
-
-    //     // Verify access manager setup
-    //     (bool canCallFulfillDeposits, ) = accessManager.canCall(
-    //         Curator,
-    //         address(vaultManager),
-    //         HypoVaultManagerWithMerkleVerification.fulfillDeposits.selector
-    //     );
-    //     assertTrue(canCallFulfillDeposits);
-
-    //     (bool canCallManage, ) = accessManager.canCall(
-    //         Curator,
-    //         address(vaultManager),
-    //         ManagerWithMerkleVerification.manageVaultWithMerkleVerification.selector
-    //     );
-    //     assertTrue(canCallManage);
-
-    //     console2.log("=== Step 6: Test curator can fulfill deposits ===");
-
-    //     // Alice requests a WETH deposit
-    //     ERC20S sepoliaWeth = ERC20S(0xfFf9976782d46CC05630D1f6eBAb18b2324d6B14);
-    //     deal(address(sepoliaWeth), Alice, 100 ether);
-    //     vm.startPrank(Alice);
-    //     sepoliaWeth.approve(address(FTXHypoVault), type(uint256).max);
-    //     FTXHypoVault.requestDeposit(100 ether);
-    //     vm.stopPrank();
-
-    //     assertGe(sepoliaWeth.balanceOf(address(FTXHypoVault)), 100 ether);
-    //     // assumes epoch is 0. may not be the case. should use HypoVault.depositEpoch instead
-    //     assertEq(FTXHypoVault.queuedDeposit(Alice, 0), 100 ether);
-
-    //     // Curator fulfills deposits via the manager
-    //     vm.prank(Curator);
-
-    //     // Set pools in Accountant that Vault is allowed interact with
-    //     // NOTE: there is an optimization that can be made - poolsHash is not necessary thanks to HypoVaultManagerWithMerkleVerification's checking of target addresses used in calldata against an allowlist of targets in the merkle tree. Checking hash of PoolInfo is redundant.
-    //     PanopticVaultAccountant.PoolInfo[] memory poolInfos = createDefaultPools();
-    //     vm.prank(PanopticVaultAccountantOwner);
-    //     bytes32 poolInfosHash = keccak256(abi.encode(poolInfos));
-    //     realPanopticVaultAccountant.updatePoolsHash(address(FTXHypoVault), poolInfosHash);
-    //     assertEq(realPanopticVaultAccountant.vaultPools(address(FTXHypoVault)), poolInfosHash);
-
-    //     int24 TWAP_TICK = 100;
-    //     PanopticVaultAccountant.ManagerPrices[]
-    //     memory managerPrices = new PanopticVaultAccountant.ManagerPrices[](1);
-    //     managerPrices[0] = PanopticVaultAccountant.ManagerPrices({
-    //       poolPrice: TWAP_TICK, // token1 to token0 (aka underlyingToken)
-    //       token0Price: 0, // token0 == underlyingToken
-    //       token1Price: TWAP_TICK // token1 to token0 (aka underlyingToken)
-    //     });
-
-    //     bytes memory managerInput = abi.encode(managerPrices, poolInfos, new TokenId[][](1));
-    //     vm.prank(Curator);
-    //     vaultManager.fulfillDeposits(100 ether, managerInput);
-
-    //     // Check deposit was fulfilled
-    //     assertEq(FTXHypoVault.depositEpoch(), 1);
-    //     (uint128 assetsDeposited, , uint128 assetsFulfilled) = FTXHypoVault.depositEpochState(0);
-    //     // gt instead of Eq because i deposited into sepolia vault before mock alice depoists in this test
-    //     assertGt(assetsDeposited, 100 ether);
-    //     assertEq(assetsFulfilled, 100 ether);
-
-    //     console2.log("=== Step 7: Execute deposit and test withdrawals ===");
-
-    //     FTXHypoVault.executeDeposit(Alice, 0);
-    //     uint256 aliceShares = FTXHypoVault.balanceOf(Alice);
-    //     assertGt(aliceShares, 0);
-
-    //     // Alice requests 50% withdrawal
-    //     vm.prank(Alice);
-    //     FTXHypoVault.requestWithdrawal(uint128(aliceShares / 2));
-
-    //     // Curator fulfills withdrawals
-    //     vm.prank(Curator);
-    //     vaultManager.fulfillWithdrawals(aliceShares / 2, 50 ether, managerInput);
-
-    //     // Execute withdrawal
-    //     console2.log(address(token));
-    //     console2.log('executing withdrawal. tokeN: ', address(token));
-    //     uint256 aliceBalanceBefore = sepoliaWeth.balanceOf(Alice);
-    //     FTXHypoVault.executeWithdrawal(Alice, 0);
-    //     assertGt(sepoliaWeth.balanceOf(Alice), aliceBalanceBefore);
-
-    //     console2.log("=== Step 8: Test CollateralTracker deposit call with Merkle verification ===");
-    //     address wethUsdc500bpsV3Collateral0 = 0x1AF0D98626d53397BA5613873D3b19cc25235d52; // Underlying: WETH9 | 0xfFf9976782d46CC05630D1f6eBAb18b2324d6B14
-    //     assertGt(sepoliaWeth.balanceOf(Alice), aliceBalanceBefore);
-
-    //     // Set up leafs
-    //     // address collateralTrackerDecoderAndSanitizer = 0xdc7E264392a851860B5c42c629222c3839C62B24;
-    //     address collateralTrackerDecoderAndSanitizer = address(new CollateralTrackerDecoderAndSanitizer(
-    //             address(FTXHypoVault)
-    //         ));
-    //     console2.log(
-    //         "CollateralTrackerDecoderAndSanitizer deployed at:",
-    //         collateralTrackerDecoderAndSanitizer
-    //     );
-
-    //     setSourceChainName(sepolia);
-    //     setAddress(false, sepolia, "boringVault", address(FTXHypoVault));
-    //     setAddress(false, sepolia, "managerAddress", address(vaultManager));
-    //     setAddress(false, sepolia, "accountantAddress", address(realPanopticVaultAccountant));
-    //     setAddress(
-    //         false,
-    //         sepolia,
-    //         "rawDataDecoderAndSanitizer",
-    //         collateralTrackerDecoderAndSanitizer
-    //     );
-
-    //     ManageLeaf[] memory leafs = new ManageLeaf[](8); // limit to smallest power of 2 that is grater than leaf size >
-
-    //     _addCollateralTrackerLeafs(leafs, ERC4626(wethUsdc500bpsV3Collateral0));
-
-    //     bytes32[][] memory manageTree = _generateMerkleTree(leafs);
-
-    //     console2.log('merkle tree root: ');
-    //     bytes32 manageRoot = manageTree[1][0];
-    //     console.logBytes32(manageRoot);
-    //     vm.prank(InitialManagerOwner);
-    //     vaultManager.setManageRoot(Curator, manageRoot);
-
-    //     // create call to approve collateral0 to spend sepoliaWeth
-    //     address[] memory targets = new address[](1);
-    //     targets[0] = address(sepoliaWeth);
-
-    //     bytes[] memory targetData = new bytes[](1);
-    //     targetData[0] = abi.encodeWithSelector(ERC20S.approve.selector, wethUsdc500bpsV3Collateral0, type(uint256).max);
-
-    //     (bytes32[][] memory manageProofs) = _getProofsUsingTree(leafs, manageTree);
-
-    //     // leave values empty since we're not sending native assets
-    //     uint256[] memory values = new uint256[](1);
-
-    //     address[] memory decodersAndSanitizers = new address[](1);
-    //     decodersAndSanitizers[0] = collateralTrackerDecoderAndSanitizer;
-
-    //     // TODO: deposit in collateral tracker
-    //     // TODO: generate real proof
-    //     // bytes32[][] memory manageProofs = new bytes32[][](1);
-    //     // address[] calldata decodersAndSanitizers =
-    //     // uint256[] calldata values =
-    //     console2.log('managing...');
-    //     vaultManager.manageVaultWithMerkleVerification(manageProofs, decodersAndSanitizers, targets, targetData, values);
-
-    //     console2.log("=== Step 9: Test unauthorized access fails ===");
-    //     // Try to call without proper authorization
-    //     // vm.prank(Bob);
-    //     // vm.expectRevert();
-    //     // vaultManager.fulfillDeposits(0, "");
-
-    //     // // Try to call manage without authorization (should revert via authority)
-    //     // vm.prank(Bob);
-    //     // vm.expectRevert();
-    //     // vaultManager.manageVaultWithMerkleVerification(
-    //     //     manageProofs,
-    //     //     decodersAndSanitizers,
-    //     //     targets,
-    //     //     targetDatas,
-    //     //     values
-    //     // );
-
-    //     // // Try to call from permissioned account, but with invalid merkle proof
-    //     // bytes32[][] memory invalidProofs = new bytes32[][](1);
-    //     // invalidProofs[0] = new bytes32[](1);
-    //     // invalidProofs[0][0] = bytes32(uint256(0x1234));
-
-    //     // vm.prank(Curator);
-    //     // vm.expectRevert();
-    //     // vaultManager.manageVaultWithMerkleVerification(
-    //     //     invalidProofs, // swap in bad proof
-    //     //     decodersAndSanitizers, // reuse from above
-    //     //     targets, // reuse from above
-    //     //     targetDatas, // reuse from above
-    //     //     values // reuse from above
-    //     // );
-
-    //     console2.log("=== Integration test completed successfully! ===");
-    // }
-
-    function createDefaultPools() internal returns (PanopticVaultAccountant.PoolInfo[] memory) {
-        int24 TWAP_TICK = 100;
-        int24 MAX_PRICE_DEVIATION = 1700000; // basically no price deviation check for test
-        uint32 TWAP_WINDOW = 600; // 10 minutes
-        // TODO: use real sepolia oracles
-        MockV3CompatibleOracle poolOracle;
-        MockV3CompatibleOracle oracle0;
-        MockV3CompatibleOracle oracle1;
-        poolOracle = new MockV3CompatibleOracle();
-        oracle0 = new MockV3CompatibleOracle();
-        oracle1 = new MockV3CompatibleOracle();
-
-        address token0 = 0xfFf9976782d46CC05630D1f6eBAb18b2324d6B14; // sepolia weth9
-        address token1 = 0xFFFeD8254566B7F800f6D8CDb843ec75AE49B07A; // sepolia mock USDC
-        address wethUsdc500bpsV3PanopticPool = 0x00002c1c2EF3E4b606F8361d975Cdc2834668e9F;
-
-        PanopticVaultAccountant.PoolInfo[] memory pools = new PanopticVaultAccountant.PoolInfo[](1);
-        pools[0] = PanopticVaultAccountant.PoolInfo({
-            pool: PanopticPool(wethUsdc500bpsV3PanopticPool),
-            token0: IERC20Partial(token0),
-            token1: IERC20Partial(token1),
-            poolOracle: poolOracle,
-            oracle0: oracle0,
-            isUnderlyingToken0InOracle0: false,
-            oracle1: oracle1,
-            isUnderlyingToken0InOracle1: false,
-            maxPriceDeviation: MAX_PRICE_DEVIATION,
-            twapWindow: TWAP_WINDOW
-        });
-        return pools;
     }
 }
 
