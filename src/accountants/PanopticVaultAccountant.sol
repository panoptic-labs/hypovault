--- conflicted
+++ resolved
@@ -188,7 +188,6 @@
                 pools[i].token0 = IERC20Partial(0xEeeeeEeeeEeEeeEeEeEeeEEEeeeeEeeeeeeeEEeE);
             uint256 token0Exposure;
             uint256 token1Exposure;
-<<<<<<< HEAD
 
             // get the vault balance for each token
             /// @dev DO NOT count the proceeds token balance towards the NAV: those tokens are automatically allocated for the proceeds distribution
@@ -217,6 +216,7 @@
                     }
                 }
 
+
                 {
                     if (!skipToken0)
                         token0Exposure = address(pools[i].token0) ==
@@ -230,53 +230,14 @@
                         pools[i].pool.collateralToken0().previewRedeem(collateralBalance)
                     );
 
-=======
-
-            {
-                bool skipToken0 = false;
-                bool skipToken1 = false;
-
-                // optimized for small number of pools
-                for (uint256 j = 0; j < underlyingTokens.length; j++) {
-                    if (underlyingTokens[j] == address(pools[i].token0)) skipToken0 = true;
-                    if (underlyingTokens[j] == address(pools[i].token1)) skipToken1 = true;
-
-                    if (underlyingTokens[j] == address(0)) {
-                        if (!skipToken0) underlyingTokens[j] = address(pools[i].token0);
-                        // ensure a gap is not created in the underlyingTokens array
-                        if (!skipToken1)
-                            underlyingTokens[j + (skipToken0 ? 0 : 1)] = address(pools[i].token1);
-                        break;
-                    }
-                }
-
-                {
-                    if (!skipToken0)
-                        token0Exposure = address(pools[i].token0) ==
-                            address(0xEeeeeEeeeEeEeeEeEeEeeEEEeeeeEeeeeeeeEEeE)
-                            ? address(_vault).balance
-                            : pools[i].token0.balanceOf(_vault);
-                    if (!skipToken1) token1Exposure = pools[i].token1.balanceOf(_vault);
-
-                    uint256 collateralBalance = pools[i].pool.collateralToken0().balanceOf(_vault);
-                    poolExposure0 += int256(
-                        pools[i].pool.collateralToken0().previewRedeem(collateralBalance)
-                    );
-
->>>>>>> a00f269d
                     collateralBalance = pools[i].pool.collateralToken1().balanceOf(_vault);
                     poolExposure1 += int256(
                         pools[i].pool.collateralToken1().previewRedeem(collateralBalance)
                     );
                 }
             }
-<<<<<<< HEAD
             // convert position & token values to deposit token
             if (address(pools[i].token0) != depositToken) {
-=======
-            // convert position & token values to underlying
-            if (address(pools[i].token0) != underlyingToken) {
->>>>>>> a00f269d
                 int24 conversionTick = PanopticMath.twapFilter(
                     pools[i].oracle0,
                     pools[i].twapWindow
