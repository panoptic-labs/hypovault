// SPDX-License-Identifier: MIT
pragma solidity ^0.8.28;

// Interfaces
import {ERC20Minimal} from "lib/panoptic-v1.1/contracts/tokens/ERC20Minimal.sol";
import {IERC20} from "lib/panoptic-v1.1/lib/openzeppelin-contracts/contracts/token/ERC20/IERC20.sol";
import {IERC20Metadata} from "lib/panoptic-v1.1/lib/openzeppelin-contracts/contracts/token/ERC20/extensions/IERC20Metadata.sol";
import {IVaultAccountant} from "./interfaces/IVaultAccountant.sol";
// Base
import {ERC721Holder} from "lib/panoptic-v1.1/lib/openzeppelin-contracts/contracts/token/ERC721/utils/ERC721Holder.sol";
import {ERC1155Holder} from "lib/panoptic-v1.1/lib/openzeppelin-contracts/contracts/token/ERC1155/utils/ERC1155Holder.sol";
import {Multicall} from "lib/panoptic-v1.1/contracts/base/Multicall.sol";
<<<<<<< HEAD
import {Ownable} from "lib/boring-vault/lib/openzeppelin-contracts/contracts/access/Ownable.sol";
=======
import {OwnableUpgradeable} from "lib/openzeppelin-contracts-upgradeable/contracts/access/OwnableUpgradeable.sol";
import {Initializable} from "lib/panoptic-v1.1/lib/openzeppelin-contracts/contracts/proxy/utils/Initializable.sol";

>>>>>>> f74d31f2
// Libraries
import {Address} from "lib/panoptic-v1.1/lib/openzeppelin-contracts/contracts/utils/Address.sol";
import {Math} from "lib/panoptic-v1.1/contracts/libraries/Math.sol";
import {SafeTransferLib} from "lib/panoptic-v1.1/contracts/libraries/SafeTransferLib.sol";

/// @author Axicon Labs Limited
/// @notice A vault in which a manager allocates assets deposited by users and distributes profits asynchronously.
contract HypoVault is ERC20Minimal, Multicall, OwnableUpgradeable, ERC721Holder, ERC1155Holder {
    using Math for uint256;
    using Address for address;
    /*//////////////////////////////////////////////////////////////
                                 TYPES
    //////////////////////////////////////////////////////////////*/

    /// @notice A type that represents an unfulfilled or partially fulfilled withdrawal.
    /// @param amount The amount of shares requested
    /// @param basis The amount of assets used to mint the shares requested
    /// @param shouldRedeposit Whether the assets should be redeposited into the vault upon withdrawal execution
    struct PendingWithdrawal {
        uint128 amount;
        uint128 basis;
        bool shouldRedeposit;
    }

    /// @notice A type that represents the state of a deposit epoch.
    /// @param assetsDeposited The amount of assets deposited
    /// @param sharesReceived The amount of shares received over `assetsFulfilled`
    /// @param assetsFulfilled The amount of assets fulfilled (out of `assetsDeposited`)
    struct DepositEpochState {
        uint128 assetsDeposited;
        uint128 sharesReceived;
        uint128 assetsFulfilled;
    }

    /// @notice A type that represents the state of a withdrawal epoch.
    /// @param sharesWithdrawn The amount of shares withdrawn
    /// @param assetsReceived The amount of assets received over `sharesFulfilled`
    /// @param sharesFulfilled The amount of shares fulfilled (out of `sharesWithdrawn`)
    struct WithdrawalEpochState {
        uint128 sharesWithdrawn;
        uint128 assetsReceived;
        uint128 sharesFulfilled;
    }

    /*//////////////////////////////////////////////////////////////
                                 EVENTS
    //////////////////////////////////////////////////////////////*/

    /// @notice Emitted when the manager address is updated
    /// @param oldManager The address of the previous manager
    /// @param newManager The address of the new manager
    event ManagerUpdated(address indexed oldManager, address indexed newManager);

    /// @notice Emitted when the accountant address is updated
    /// @param oldAccountant The address of the previous accountant
    /// @param newAccountant The address of the new accountant
    event AccountantUpdated(
        IVaultAccountant indexed oldAccountant,
        IVaultAccountant indexed newAccountant
    );

    /// @notice Emitted when the fee wallet address is updated
    /// @param oldFeeWallet The address of the previous fee wallet
    /// @param newFeeWallet The address of the new fee wallet
    event FeeWalletUpdated(address indexed oldFeeWallet, address indexed newFeeWallet);

    /// @notice Emitted when a deposit is requested.
    /// @param user The address that requested the deposit
    /// @param assets The amount of assets requested
    event DepositRequested(address indexed user, uint256 assets);

    /// @notice Emitted when a withdrawal is requested.
    /// @param user The address that requested the withdrawal
    /// @param shares The amount of shares requested
    /// @param shouldRedeposit Whether the assets should be redeposited into the vault upon withdrawal execution
    event WithdrawalRequested(address indexed user, uint256 shares, bool shouldRedeposit);

    /// @notice Emitted when a deposit is cancelled.
    /// @param user The address that requested the deposit
    /// @param assets The amount of assets requested
    event DepositCancelled(address indexed user, uint256 assets);

    /// @notice Emitted when a withdrawal is cancelled.
    /// @param user The address that requested the withdrawal
    /// @param shares The amount of shares requested
    event WithdrawalCancelled(address indexed user, uint256 shares);

    /// @notice Emitted when a deposit is executed.
    /// @param user The address that requested the deposit
    /// @param assets The amount of assets executed
    /// @param shares The amount of shares received
    /// @param epoch The epoch in which the deposit was executed
    event DepositExecuted(address indexed user, uint256 assets, uint256 shares, uint256 epoch);

    /// @notice Emitted when a withdrawal is executed.
    /// @param user The address that requested the withdrawal
    /// @param shares The amount of shares executed
    /// @param assets The amount of assets received
    /// @param performanceFee The amount of performance fee received
    /// @param epoch The epoch in which the withdrawal was executed
    /// @param shouldRedeposit Whether the assets should be redeposited into the vault upon withdrawal execution
    event WithdrawalExecuted(
        address indexed user,
        uint256 shares,
        uint256 assets,
        uint256 performanceFee,
        uint256 epoch,
        bool shouldRedeposit
    );

    /// @notice Emitted when the redeposit status of a withdrawal request is changed.
    /// @param user The address that changed the redeposit status
    /// @param epoch The epoch of the withdrawal request
    /// @param shouldRedeposit The new redeposit status
    event RedepositStatusChanged(address indexed user, uint256 indexed epoch, bool shouldRedeposit);

    /// @notice Emitted when deposits are fulfilled.
    /// @param epoch The epoch in which the deposits were fulfilled
    /// @param assetsFulfilled The amount of assets fulfilled
    /// @param sharesReceived The amount of shares received
    event DepositsFulfilled(uint256 indexed epoch, uint256 assetsFulfilled, uint256 sharesReceived);

    /// @notice Emitted when withdrawals are fulfilled.
    /// @param epoch The epoch in which the next withdrawals were fulfilled
    /// @param assetsReceived The amount of assets received
    /// @param sharesFulfilled The amount of shares fulfilled
    event WithdrawalsFulfilled(
        uint256 indexed epoch,
        uint256 assetsReceived,
        uint256 sharesFulfilled
    );

    /*//////////////////////////////////////////////////////////////
                                 ERRORS
    //////////////////////////////////////////////////////////////*/

    /// @notice Only the vault manager is authorized to call this function
    error NotManager();

    /// @notice The requested epoch in which to execute a deposit or withdrawal has not yet been fulfilled
    error EpochNotFulfilled();

    /// @notice The withdrawal fulfillment exceeds the maximum amount of assets that can be received
    error WithdrawalNotFulfillable();

    /*//////////////////////////////////////////////////////////////
                                STORAGE
    //////////////////////////////////////////////////////////////*/

    /// @notice Token used to denominate deposits and withdrawals.
    address public underlyingToken;

    /// @notice Performance fee, in basis points, taken on each profitable withdrawal.
    uint256 public performanceFeeBps;

    /// @notice Symbol of the share token.
    string public symbol;

    /// @notice Name of the share token.
    string public name;

    /// @notice Wallet that receives the performance fee.
    address public feeWallet;

    /// @notice Account authorized to execute deposits, withdrawals, and make arbitrary function calls from the vault.
    address public manager;

    /// @notice Contract that reports the net asset value of the vault.
    IVaultAccountant public accountant;

    /// @notice Epoch number for which withdrawals are currently being executed.
    uint128 public withdrawalEpoch;

    /// @notice Epoch number for which deposits are currently being executed.
    uint128 public depositEpoch;

    /// @notice Assets in the vault reserved for fulfilled withdrawal requests.
    uint256 public reservedWithdrawalAssets;

    /// @notice Contains information about the quantity of assets requested and fulfilled for deposits in each epoch.
    mapping(uint256 epoch => DepositEpochState) public depositEpochState;

    /// @notice Contains information about the quantity of shares requested and fulfilled for withdrawals in each epoch.
    mapping(uint256 epoch => WithdrawalEpochState) public withdrawalEpochState;

    /// @notice Records the state of a deposit request for a user in a given epoch.
    mapping(address user => mapping(uint256 epoch => uint128 depositAmount)) public queuedDeposit;

    /// @notice Records the state of a withdrawal request for a user in a given epoch.
    mapping(address user => mapping(uint256 epoch => PendingWithdrawal queue))
        public queuedWithdrawal;

    /// @notice Records the cost basis of a user's shares for the purpose of calculating performance fees.
    mapping(address user => uint256 basis) public userBasis;

    /// @custom:oz-upgrades-unsafe-allow constructor
    constructor() {
        _disableInitializers();
    }

    /// @notice Initializes the vault.
    /// @param _underlyingToken The token used to denominate deposits and withdrawals.
    /// @param _manager The account authorized to execute deposits, withdrawals, and make arbitrary function calls from the vault.
    /// @param _accountant The contract that reports the net asset value of the vault.
    /// @param _performanceFeeBps The performance fee, in basis points, taken on each profitable withdrawal.
    /// @param _symbol The symbol of the share token.
    /// @param _name The name of the share token.
    function initialize(
        address _underlyingToken,
        address _manager,
        IVaultAccountant _accountant,
        uint256 _performanceFeeBps,
        string memory _symbol,
        string memory _name
<<<<<<< HEAD
    ) Ownable(_manager) {
=======
    ) external initializer {
        __Ownable_init(_manager);

>>>>>>> f74d31f2
        underlyingToken = _underlyingToken;
        manager = _manager;
        accountant = _accountant;
        performanceFeeBps = _performanceFeeBps;
        totalSupply = 1_000_000;
        symbol = _symbol;
        name = _name;
    }

    /*//////////////////////////////////////////////////////////////
                             TOKEN METADATA
    //////////////////////////////////////////////////////////////*/

    /// @notice Returns the number of decimals in the share token.
    /// @dev If the underlying token does not implement decimals(), returns 0.
    /// @return The number of decimals in the share token
    function decimals() external view returns (uint8) {
        try IERC20Metadata(underlyingToken).decimals() returns (uint8 _decimals) {
            return _decimals;
        } catch {
            return 0;
        }
    }

    /*//////////////////////////////////////////////////////////////
                                  AUTH
    //////////////////////////////////////////////////////////////*/

    /// @notice Modifier that restricts access to only the manager.
    modifier onlyManager() {
        if (msg.sender != manager) revert NotManager();
        _;
    }

    /// @notice Sets the manager.
    /// @dev Can only be called by the owner.
    /// @param _newManager The new manager.
    function setManager(address _newManager) external onlyOwner {
        address oldManager = manager;
        manager = _newManager;
        emit ManagerUpdated(oldManager, _newManager);
    }

    /// @notice Sets the accountant.
    /// @dev Can only be called by the owner.
    /// @param _newAccountant The new accountant.
    function setAccountant(IVaultAccountant _newAccountant) external onlyOwner {
        IVaultAccountant oldAccountant = accountant;
        accountant = _newAccountant;
        emit AccountantUpdated(oldAccountant, _newAccountant);
    }

    /// @notice Sets the wallet that receives the performance fee.
    /// @dev Can only be called by the owner.
    /// @param _newFeeWallet The new fee wallet.
    function setFeeWallet(address _newFeeWallet) external onlyOwner {
        address oldFeeWallet = feeWallet;
        feeWallet = _newFeeWallet;
        emit FeeWalletUpdated(oldFeeWallet, _newFeeWallet);
    }

    /*//////////////////////////////////////////////////////////////
                          DEPOSIT/REDEEM LOGIC
    //////////////////////////////////////////////////////////////*/

    /// @notice Requests a deposit of assets.
    /// @param assets The amount of assets to deposit
    function requestDeposit(uint128 assets) external {
        uint256 currentEpoch = depositEpoch;

        queuedDeposit[msg.sender][currentEpoch] += assets;

        depositEpochState[currentEpoch].assetsDeposited += assets;

        SafeTransferLib.safeTransferFrom(underlyingToken, msg.sender, address(this), assets);

        emit DepositRequested(msg.sender, assets);
    }

    /// @notice Requests a withdrawal of shares.
    /// @param shares The amount of shares to withdraw
    function requestWithdrawal(uint128 shares) external {
        _requestWithdrawal(msg.sender, shares, false);
    }

    /// @notice Requests a withdrawal of shares from any user and optionally redeposits the assets into the vault upon withdrawal execution.
    /// @param user The user to initiate the withdrawal from
    /// @param shares The amount of shares to withdraw
    /// @param shouldRedeposit Whether the assets should be redeposited into the vault upon withdrawal execution
    function requestWithdrawalFrom(
        address user,
        uint128 shares,
        bool shouldRedeposit
    ) external onlyManager {
        _requestWithdrawal(user, shares, shouldRedeposit);
    }

    /// @notice Internal function to request a withdrawal of shares.
    /// @param user The user to initiate the withdrawal
    /// @param shares The amount of shares to withdraw
    /// @param shouldRedeposit Whether the assets should be redeposited into the vault upon withdrawal execution
    function _requestWithdrawal(address user, uint128 shares, bool shouldRedeposit) internal {
        uint256 _withdrawalEpoch = withdrawalEpoch;

        PendingWithdrawal memory pendingWithdrawal = queuedWithdrawal[user][_withdrawalEpoch];

        uint256 previousBasis = userBasis[user];

        uint256 userBalance = balanceOf[user];

        uint256 withdrawalBasis = (previousBasis * shares) / userBalance;

        userBasis[user] = previousBasis - withdrawalBasis;

        queuedWithdrawal[user][_withdrawalEpoch] = PendingWithdrawal({
            amount: pendingWithdrawal.amount + shares,
            basis: uint128(pendingWithdrawal.basis + withdrawalBasis),
            shouldRedeposit: pendingWithdrawal.shouldRedeposit || shouldRedeposit
        });

        withdrawalEpochState[_withdrawalEpoch].sharesWithdrawn += shares;

        _burnVirtual(user, shares);

        emit WithdrawalRequested(user, shares, shouldRedeposit);
    }

    /// @notice Cancels a deposit in the current (unfulfilled) epoch.
    /// @dev Can only be called by the manager.
    /// @dev If deposited funds in previous epochs have not been completely fulfilled, the manager can execute those deposits to move the unfulfilled amount to the current epoch.
    /// @param depositor The address that requested the deposit
    function cancelDeposit(address depositor) external onlyManager {
        _cancelDeposit(depositor);
    }

    /// @notice Cancels the caller's deposit in the current (unfulfilled) epoch.
    /// @dev If prior-epoch deposits exist, anyone may call executeDeposit(user, epoch) to advance
    ///      that epoch; any unfulfilled remainder rolls forward to epoch+1 (repeat as needed).
    function cancelDeposit() external {
        _cancelDeposit(msg.sender);
    }

    /// @notice Internal logic to cancel a deposit for the current, unfulfilled epoch.
    /// @dev This function retrieves the depositor's queued amount for the current
    /// deposit epoch, sets it to zero, and decrements the total assets
    /// deposited in that epoch's state. It then transfers the token
    /// amount back to the depositor.
    /// @param depositor The address of the user whose deposit is being cancelled.
    function _cancelDeposit(address depositor) internal {
        uint256 currentEpoch = depositEpoch;

        uint256 queuedDepositAmount = queuedDeposit[depositor][currentEpoch];
        queuedDeposit[depositor][currentEpoch] = 0;

        depositEpochState[currentEpoch].assetsDeposited -= uint128(queuedDepositAmount);

        SafeTransferLib.safeTransfer(underlyingToken, depositor, queuedDepositAmount);

        emit DepositCancelled(depositor, queuedDepositAmount);
    }

    /// @notice Cancels a withdrawal in the current (unfulfilled) epoch.
    /// @dev Can only be called by the manager.
    /// @dev If withdrawn shares in previous epochs have not been completely fulfilled, the manager can execute those withdrawals to move the unfulfilled amount to the current epoch.
    /// @param withdrawer The address that requested the withdrawal
    function cancelWithdrawal(address withdrawer) external onlyManager {
        uint256 currentEpoch = withdrawalEpoch;

        PendingWithdrawal memory currentPendingWithdrawal = queuedWithdrawal[withdrawer][
            currentEpoch
        ];

        queuedWithdrawal[withdrawer][currentEpoch] = PendingWithdrawal({
            amount: 0,
            basis: 0,
            shouldRedeposit: false
        });
        userBasis[withdrawer] += currentPendingWithdrawal.basis;

        uint256 epochSharesWithdrawn = withdrawalEpochState[currentEpoch].sharesWithdrawn;
        withdrawalEpochState[currentEpoch].sharesWithdrawn = epochSharesWithdrawn >
            currentPendingWithdrawal.amount
            ? uint128(epochSharesWithdrawn - currentPendingWithdrawal.amount)
            : 0;

        _mintVirtual(withdrawer, currentPendingWithdrawal.amount);

        emit WithdrawalCancelled(withdrawer, currentPendingWithdrawal.amount);
    }

    /// @notice Converts an active pending deposit into shares.
    /// @param user The address that requested the deposit
    /// @param epoch The epoch in which the deposit was requested
    function executeDeposit(address user, uint256 epoch) external {
        if (epoch >= depositEpoch) revert EpochNotFulfilled();

        uint256 queuedDepositAmount = queuedDeposit[user][epoch];
        queuedDeposit[user][epoch] = 0;

        DepositEpochState memory _depositEpochState = depositEpochState[epoch];

        uint256 userAssetsDeposited = Math.mulDiv(
            queuedDepositAmount,
            _depositEpochState.assetsFulfilled,
            _depositEpochState.assetsDeposited
        );

        uint256 sharesReceived = Math.mulDiv(
            userAssetsDeposited,
            _depositEpochState.sharesReceived,
            _depositEpochState.assetsFulfilled == 0 ? 1 : _depositEpochState.assetsFulfilled
        );

        // shares from pending deposits are already added to the supply at the start of every new epoch
        _mintVirtual(user, sharesReceived);

        userBasis[user] += userAssetsDeposited;

        uint256 assetsRemaining = queuedDepositAmount - userAssetsDeposited;

        // move remainder of deposit to next epoch -- unfulfilled assets in this epoch will be handled in the next epoch
        if (assetsRemaining > 0) queuedDeposit[user][epoch + 1] += uint128(assetsRemaining);

        emit DepositExecuted(user, userAssetsDeposited, sharesReceived, epoch);
    }

    /// @notice Converts an active pending withdrawal into assets.
    /// @param user The address that requested the withdrawal
    /// @param epoch The epoch in which the withdrawal was requested
    function executeWithdrawal(address user, uint256 epoch) external {
        if (epoch >= withdrawalEpoch) revert EpochNotFulfilled();

        PendingWithdrawal memory pendingWithdrawal = queuedWithdrawal[user][epoch];

        WithdrawalEpochState memory _withdrawalEpochState = withdrawalEpochState[epoch];

        // prorated shares to fulfill = amount * fulfilled shares / total shares withdrawn
        uint256 sharesToFulfill = (uint256(pendingWithdrawal.amount) *
            _withdrawalEpochState.sharesFulfilled) / _withdrawalEpochState.sharesWithdrawn;
        // assets to withdraw = prorated shares to withdraw * assets fulfilled / total shares fulfilled
        uint256 assetsToWithdraw = Math.mulDiv(
            sharesToFulfill,
            _withdrawalEpochState.assetsReceived,
            _withdrawalEpochState.sharesFulfilled == 0 ? 1 : _withdrawalEpochState.sharesFulfilled
        );

        reservedWithdrawalAssets -= assetsToWithdraw;

        uint256 withdrawnBasis = (uint256(pendingWithdrawal.basis) *
            _withdrawalEpochState.sharesFulfilled) / _withdrawalEpochState.sharesWithdrawn;
        uint256 performanceFee = (uint256(
            Math.max(0, int256(assetsToWithdraw) - int256(withdrawnBasis))
        ) * performanceFeeBps) / 10_000;

        queuedWithdrawal[user][epoch] = PendingWithdrawal({
            amount: 0,
            basis: 0,
            shouldRedeposit: false
        });

        uint256 sharesRemaining = pendingWithdrawal.amount - sharesToFulfill;

        uint256 basisRemaining = pendingWithdrawal.basis - withdrawnBasis;

        // move remainder of withdrawal to next epoch -- unfulfilled shares in this epoch will be handled in the next epoch
        if (sharesRemaining + basisRemaining > 0) {
            PendingWithdrawal memory nextQueuedWithdrawal = queuedWithdrawal[user][epoch + 1];
            queuedWithdrawal[user][epoch + 1] = PendingWithdrawal({
                amount: uint128(nextQueuedWithdrawal.amount + sharesRemaining),
                basis: uint128(nextQueuedWithdrawal.basis + basisRemaining),
                shouldRedeposit: pendingWithdrawal.shouldRedeposit
            });
        }

        if (performanceFee > 0) {
            assetsToWithdraw -= performanceFee;
            SafeTransferLib.safeTransfer(underlyingToken, feeWallet, uint256(performanceFee));
        }

        if (pendingWithdrawal.shouldRedeposit) {
            uint256 _depositEpoch = depositEpoch;

            queuedDeposit[user][_depositEpoch] += uint128(assetsToWithdraw);
            depositEpochState[_depositEpoch].assetsDeposited += uint128(assetsToWithdraw);

            emit DepositRequested(user, assetsToWithdraw);
        } else {
            SafeTransferLib.safeTransfer(underlyingToken, user, assetsToWithdraw);
        }

        emit WithdrawalExecuted(
            user,
            sharesToFulfill,
            assetsToWithdraw,
            performanceFee,
            epoch,
            pendingWithdrawal.shouldRedeposit
        );
    }

    /// @notice Alters a caller's withdrawal request from one that redeposits to one that does not.
    /// @param epoch The epoch of the withdrawal request
    function optOutOfRedeposit(uint256 epoch) external {
        PendingWithdrawal memory pendingWithdrawal = queuedWithdrawal[msg.sender][epoch];

        queuedWithdrawal[msg.sender][epoch] = PendingWithdrawal({
            amount: pendingWithdrawal.amount,
            basis: pendingWithdrawal.basis,
            shouldRedeposit: false
        });

        emit RedepositStatusChanged(msg.sender, epoch, false);
    }

    /*//////////////////////////////////////////////////////////////
                               OVERRIDES
    //////////////////////////////////////////////////////////////*/

    /// @notice Override transfer to handle basis transfer.
    /// @param to The recipient of the shares
    /// @param amount The amount of shares to transfer
    /// @return success True if the transfer was successful
    function transfer(address to, uint256 amount) public override returns (bool success) {
        _transferBasis(msg.sender, to, amount);
        return super.transfer(to, amount);
    }

    /// @notice Override transferFrom to handle basis transfer.
    /// @param from The sender of the shares
    /// @param to The recipient of the shares
    /// @param amount The amount of shares to transfer
    /// @return success True if the transfer was successful
    function transferFrom(
        address from,
        address to,
        uint256 amount
    ) public override returns (bool success) {
        _transferBasis(from, to, amount);
        return super.transferFrom(from, to, amount);
    }

    /// @notice Internal function to transfer basis proportionally with share transfers.
    /// @param from The sender of the shares
    /// @param to The recipient of the shares
    /// @param amount The amount of shares being transferred
    function _transferBasis(address from, address to, uint256 amount) internal {
        uint256 fromBalance = balanceOf[from];
        if (fromBalance == 0) return;

        uint256 fromBasis = userBasis[from];

        uint256 basisToTransfer = (fromBasis * amount) / fromBalance;

        userBasis[from] = fromBasis - basisToTransfer;

        // Handle the case where recipient has zero balance to avoid division by zero
        uint256 toBalance = balanceOf[to];
        if (toBalance == 0) {
            userBasis[to] += basisToTransfer;
        } else {
            // reset basis to the lowest average between the sender and receiver to ensure performance fee is not deflated
            userBasis[to] += Math.min(basisToTransfer, (userBasis[to] * amount) / toBalance);
        }
    }

    /*//////////////////////////////////////////////////////////////
                            VAULT MANAGEMENT
    //////////////////////////////////////////////////////////////*/

    /// @notice Makes an arbitrary function call from this contract.
    /// @dev Can only be called by the manager.
    function manage(
        address target,
        bytes calldata data,
        uint256 value
    ) external onlyManager returns (bytes memory result) {
        result = target.functionCallWithValue(data, value);
    }

    /// @notice Makes arbitrary function calls from this contract.
    /// @dev Can only be called by the manager.
    function manage(
        address[] calldata targets,
        bytes[] calldata data,
        uint256[] calldata values
    ) external onlyManager returns (bytes[] memory results) {
        uint256 targetsLength = targets.length;
        results = new bytes[](targetsLength);
        for (uint256 i; i < targetsLength; ++i) {
            results[i] = targets[i].functionCallWithValue(data[i], values[i]);
        }
    }

    /// @notice Fulfills deposit requests.
    /// @dev Can only be called by the manager.
    /// @param assetsToFulfill The amount of assets to fulfill
    /// @param managerInput If provided, an arbitrary input to the accountant contract
    function fulfillDeposits(
        uint256 assetsToFulfill,
        bytes memory managerInput
    ) external onlyManager {
        uint256 currentEpoch = depositEpoch;

        DepositEpochState memory epochState = depositEpochState[currentEpoch];

        uint256 totalAssets = accountant.computeNAV(address(this), underlyingToken, managerInput) +
            1 -
            epochState.assetsDeposited -
            reservedWithdrawalAssets;

        uint256 _totalSupply = totalSupply;

        uint256 sharesReceived = Math.mulDiv(assetsToFulfill, _totalSupply, totalAssets);

        uint256 assetsRemaining = epochState.assetsDeposited - assetsToFulfill;

        depositEpochState[currentEpoch] = DepositEpochState({
            assetsDeposited: uint128(epochState.assetsDeposited),
            sharesReceived: uint128(sharesReceived),
            assetsFulfilled: uint128(assetsToFulfill)
        });

        currentEpoch++;
        depositEpoch = uint128(currentEpoch);

        depositEpochState[currentEpoch] = DepositEpochState({
            assetsDeposited: uint128(assetsRemaining),
            sharesReceived: 0,
            assetsFulfilled: 0
        });

        totalSupply = _totalSupply + sharesReceived;

        emit DepositsFulfilled(currentEpoch - 1, assetsToFulfill, sharesReceived);
    }

    /// @notice Fulfills withdrawal requests.
    /// @dev Can only be called by the manager.
    /// @param sharesToFulfill The amount of shares to fulfill
    /// @param maxAssetsReceived The maximum amount of assets the manager is willing to disburse
    /// @param managerInput If provided, an arbitrary input to the accountant contract
    function fulfillWithdrawals(
        uint256 sharesToFulfill,
        uint256 maxAssetsReceived,
        bytes memory managerInput
    ) external onlyManager {
        uint256 _reservedWithdrawalAssets = reservedWithdrawalAssets;
        uint256 totalAssets = accountant.computeNAV(address(this), underlyingToken, managerInput) +
            1 -
            depositEpochState[depositEpoch].assetsDeposited -
            _reservedWithdrawalAssets;

        uint256 currentEpoch = withdrawalEpoch;

        WithdrawalEpochState memory epochState = withdrawalEpochState[currentEpoch];

        uint256 _totalSupply = totalSupply;

        uint256 assetsReceived = Math.mulDiv(sharesToFulfill, totalAssets, _totalSupply);

        if (assetsReceived > maxAssetsReceived) revert WithdrawalNotFulfillable();

        uint256 sharesRemaining = epochState.sharesWithdrawn - sharesToFulfill;

        withdrawalEpochState[currentEpoch] = WithdrawalEpochState({
            assetsReceived: uint128(assetsReceived),
            sharesWithdrawn: uint128(epochState.sharesWithdrawn),
            sharesFulfilled: uint128(sharesToFulfill)
        });

        currentEpoch++;

        withdrawalEpoch = uint128(currentEpoch);

        withdrawalEpochState[currentEpoch] = WithdrawalEpochState({
            assetsReceived: 0,
            sharesWithdrawn: uint128(sharesRemaining),
            sharesFulfilled: 0
        });

        totalSupply = _totalSupply - sharesToFulfill;

        reservedWithdrawalAssets = _reservedWithdrawalAssets + assetsReceived;

        emit WithdrawalsFulfilled(currentEpoch - 1, assetsReceived, sharesToFulfill);
    }

    /// @notice Internal utility to mint tokens to a user's account without updating the total supply.
    /// @param to The user to mint tokens to
    /// @param amount The amount of tokens to mint
    function _mintVirtual(address to, uint256 amount) internal {
        // Cannot overflow because the sum of all user
        // balances can't exceed the max uint256 value.
        unchecked {
            balanceOf[to] += amount;
        }

        emit Transfer(address(0), to, amount);
    }

    /// @notice Internal utility to burn tokens from a user's account without updating the total supply.
    /// @param from The user to burn tokens from
    /// @param amount The amount of tokens to burn
    function _burnVirtual(address from, uint256 amount) internal {
        balanceOf[from] -= amount;

        emit Transfer(from, address(0), amount);
    }

    receive() external payable {}
}<|MERGE_RESOLUTION|>--- conflicted
+++ resolved
@@ -10,13 +10,9 @@
 import {ERC721Holder} from "lib/panoptic-v1.1/lib/openzeppelin-contracts/contracts/token/ERC721/utils/ERC721Holder.sol";
 import {ERC1155Holder} from "lib/panoptic-v1.1/lib/openzeppelin-contracts/contracts/token/ERC1155/utils/ERC1155Holder.sol";
 import {Multicall} from "lib/panoptic-v1.1/contracts/base/Multicall.sol";
-<<<<<<< HEAD
-import {Ownable} from "lib/boring-vault/lib/openzeppelin-contracts/contracts/access/Ownable.sol";
-=======
 import {OwnableUpgradeable} from "lib/openzeppelin-contracts-upgradeable/contracts/access/OwnableUpgradeable.sol";
 import {Initializable} from "lib/panoptic-v1.1/lib/openzeppelin-contracts/contracts/proxy/utils/Initializable.sol";
 
->>>>>>> f74d31f2
 // Libraries
 import {Address} from "lib/panoptic-v1.1/lib/openzeppelin-contracts/contracts/utils/Address.sol";
 import {Math} from "lib/panoptic-v1.1/contracts/libraries/Math.sol";
@@ -231,13 +227,9 @@
         uint256 _performanceFeeBps,
         string memory _symbol,
         string memory _name
-<<<<<<< HEAD
-    ) Ownable(_manager) {
-=======
     ) external initializer {
         __Ownable_init(_manager);
 
->>>>>>> f74d31f2
         underlyingToken = _underlyingToken;
         manager = _manager;
         accountant = _accountant;
